package vnc

import (
	"encoding/hex"
	"strings"
	"testing"
)

func TestClientAuthNone_Impl(t *testing.T) {
	var raw interface{}
	raw = new(ClientAuthNone)
	if _, ok := raw.(ClientAuth); !ok {
		t.Fatal("ClientAuthNone doesn't implement ClientAuth")
	}
}

func TestClientAuthVNC_Impl(t *testing.T) {
	var raw interface{}
	raw = new(ClientAuthVNC)
	if _, ok := raw.(ClientAuth); !ok {
		t.Fatal("ClientAuthVNC doesn't implement ClientAuth")
	}
}

// wiresharkToChallenge converts VNC authentication challenge and response
// values captured with Wireshark (https://www.wireshark.org) into usable byte
// streams.
<<<<<<< HEAD
func wiresharkToChallenge(h string) [challengeSize]byte {
	var c [challengeSize]byte
=======
func wiresharkToChallenge(h string) [vncAuthChallengeSize]byte {
	var c [vncAuthChallengeSize]byte
>>>>>>> e118cb25
	r := strings.NewReplacer(":", "")
	b, err := hex.DecodeString(r.Replace(h))
	if err != nil {
		return c
	}
	copy(c[:], b)
	return c
}

func TestClientAuthVNCEncode(t *testing.T) {
	tests := []struct {
		pw                  string
		challenge, response string
	}{
		{".", "7f:e2:e1:3d:a4:ae:10:9c:54:c5:5f:52:74:aa:db:31", "1d:86:92:71:1f:00:24:35:02:d3:91:ef:e9:bc:c5:d5"},
		{"12345678", "13:8e:a4:2e:0e:66:f3:ad:2d:f3:08:c3:04:cd:c4:2a", "5b:e1:56:fa:49:49:ef:56:d3:f8:44:97:73:27:95:9f"},
		{"abc123", "c6:30:45:d2:57:9e:e7:f2:f9:0c:62:3e:52:40:86:c6", "a3:63:59:e4:28:c8:7f:b3:45:2c:d7:e0:ca:d6:70:3e"},
	}

	for _, tt := range tests {
		challenge := wiresharkToChallenge(tt.challenge)
		a := ClientAuthVNC{tt.pw}
		if err := a.encode(&challenge); err != nil {
			t.Errorf("ClientAuthVNC.encode() failed: key=%v, err=%v", tt.pw, err)
		}
		response := wiresharkToChallenge(tt.response)
		if challenge != response {
			t.Errorf("ClientAuthVNC.encode() failed: key=%v got=%v, want=%v", tt.pw, challenge, response)
		}
	}
}<|MERGE_RESOLUTION|>--- conflicted
+++ resolved
@@ -25,13 +25,8 @@
 // wiresharkToChallenge converts VNC authentication challenge and response
 // values captured with Wireshark (https://www.wireshark.org) into usable byte
 // streams.
-<<<<<<< HEAD
-func wiresharkToChallenge(h string) [challengeSize]byte {
-	var c [challengeSize]byte
-=======
 func wiresharkToChallenge(h string) [vncAuthChallengeSize]byte {
 	var c [vncAuthChallengeSize]byte
->>>>>>> e118cb25
 	r := strings.NewReplacer(":", "")
 	b, err := hex.DecodeString(r.Replace(h))
 	if err != nil {
